import React from 'react';
import {
  StatusBar,
} from 'react-native';
import Drawer from 'react-native-drawer';
import { connect } from 'react-redux';

import { OfflineNotice } from '../common';
import boundActions from '../boundActions';
import { getAuth } from '../account/accountSelectors';
import StreamView from '../stream/StreamView';
import MainNavBar from '../nav/MainNavBar';
import StreamSidebar from '../nav/StreamSidebar';
import ComposeBox from '../compose/ComposeBox';
import UserListContainer from '../userlist/UserListContainer';

class MainScreen extends React.Component {

  fetchOlder = () => {
    const { auth, fetching, narrow, pointer, sendGetMessages } = this.props;
    if (!fetching) {
      sendGetMessages(auth, pointer[0], 10, 0, narrow);
    }
  }

  fetchNewer = () => {
    const { auth, fetching, pointer, narrow, caughtUp, sendGetMessages } = this.props;
    if (!fetching && !caughtUp) {
      sendGetMessages(auth, pointer[1], 0, 10, narrow);
    }
  }

  narrow = (narrowOperator, pointer: number = Number.MAX_SAFE_INTEGER, messages = []) => {
    const { auth, sendSetMessages, sendGetMessages } = this.props;
    sendSetMessages(messages);
    requestAnimationFrame(() =>
      sendGetMessages(auth, pointer, 10, 10, narrowOperator || {})
    );
  }

  sendMessage = (text) => {
    console.log(text, this.props); // eslint-disable-line
  }

  render() {
    const { auth, messages, subscriptions, streamlistOpened, caughtUp, isOnline,
      openStreamSidebar, closeStreamSidebar } = this.props;

    return (
      <Drawer
        content={
          <StreamSidebar
            subscriptions={subscriptions}
            narrow={this.narrow}
          />
        }
        ref={
          (streamDrawer) => { this.streamDrawer = streamDrawer; }
        }
        open={streamlistOpened}
        onOpenStart={openStreamSidebar}
        onClose={closeStreamSidebar}
        tapToClose
        openDrawerOffset={100}
        negotiatePan
        panOpenMask={0.5}
        useInteractionManager
        tweenDuration={150}
        tweenHandler={Drawer.tweenPresets.parallax}
        side="left"
      >
        <Drawer
          content={<UserListContainer narrow={this.narrow} />}
          ref={
            (peopleDrawer) => { this.peopleDrawer = peopleDrawer; }
          }
          openDrawerOffset={100}
          tapToClose
          negotiatePan
          panOpenMask={0.5}
          useInteractionManager
          tweenDuration={150}
          tweenHandler={Drawer.tweenPresets.parallax}
          side="right"
        >
          <StatusBar
            animated
            barStyle="light-content"
            showHideTransition="slide"
            hidden={streamlistOpened}
          />
          <MainNavBar
<<<<<<< HEAD
            onPressLeft={
              streamlistOpened ?
              closeStreamSidebar : openStreamSidebar
            }
            onPressPeople={
              () => this.peopleDrawer.open()
=======
            openStreamList={
              () => this.streamDrawer.open()
>>>>>>> d115e772
            }
          >
            {!isOnline && <OfflineNotice />}
            <StreamView
              messages={messages}
              subscriptions={subscriptions}
              auth={auth}
              caughtUp={caughtUp}
              fetchOlder={this.fetchOlder}
              fetchNewer={this.fetchNewer}
              narrow={this.narrow}
            />
            <ComposeBox onSend={this.sendMessage} />
          </MainNavBar>
        </Drawer>
      </Drawer>
    );
  }
}

export default connect(
  (state) => ({
    auth: getAuth(state),
    isOnline: state.app.get('isOnline'),
    subscriptions: state.subscriptions,
    messages: state.stream.messages,
    fetching: state.stream.fetching,
    narrow: state.stream.narrow,
    pointer: state.stream.pointer,
    caughtUp: state.stream.caughtUp,
    streamlistOpened: state.nav.opened,
  }),
  boundActions,
)(MainScreen);<|MERGE_RESOLUTION|>--- conflicted
+++ resolved
@@ -90,18 +90,8 @@
             hidden={streamlistOpened}
           />
           <MainNavBar
-<<<<<<< HEAD
-            onPressLeft={
-              streamlistOpened ?
-              closeStreamSidebar : openStreamSidebar
-            }
-            onPressPeople={
-              () => this.peopleDrawer.open()
-=======
-            openStreamList={
-              () => this.streamDrawer.open()
->>>>>>> d115e772
-            }
+            onPressPeople={() => this.peopleDrawer.open()}
+            openStreamList={() => this.streamDrawer.open()}
           >
             {!isOnline && <OfflineNotice />}
             <StreamView
